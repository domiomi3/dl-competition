--- conflicted
+++ resolved
@@ -15,20 +15,11 @@
 # from torchsummary import summary
 from torchvision.datasets import ImageFolder
 
-<<<<<<< HEAD
 from src.eff_net import EfficientNetv2SFC, EfficientNetv2SBase
 # from src.cnn import SampleModel
 from src.eval.evaluate import eval_fn
 from src.training import train_fn
 from src.data_augmentations import *
-=======
-from inception import Inceptionv4Base
-from cnn import SampleModel
-# from cct import ModifiedCCTLinear, CCTLinear
-from eval.evaluate import eval_fn
-from training import train_fn
-from data_augmentations import *
->>>>>>> 7b5ad8a0
 
 
 def main(data_dir,
@@ -225,11 +216,7 @@
                                 help='Name of this experiment',
                                 type=str)
     cmdline_parser.add_argument('-d', '--data-augmentation',
-<<<<<<< HEAD
                                 default='resize_to_224x224',
-=======
-                                default='randomAugment',
->>>>>>> 7b5ad8a0
                                 help='Data augmentation to apply to data before passing to the model.'
                                      + 'Must be available in data_augmentations.py')
     cmdline_parser.add_argument('-a', '--use-all-data-to-train',
